--- conflicted
+++ resolved
@@ -347,59 +347,15 @@
   calendarRef?: RefObject<CalendarStripMethods>;
 }
 
-/**
- * Methods exposed by the CalendarStrip component through refs
- * These match exactly what's implemented in useImperativeHandle in CalendarStrip.js
- */
-export interface CalendarStripMethods {
-  /**
-   * Jump to specific date
-   * @param date The date to jump to
-   */
-  jumpToDate(date: Dayjs): void;
-  
-  /**
-   * Scroll to specific date (alias for jumpToDate)
-   * @param date The date to scroll to
-   */
-  scrollToDate(date: Dayjs): void;
-  
-  /**
-   * Get the currently selected date
-   * @returns Native Date object of the selected date
-   */
-  getSelectedDate(): Dayjs;
-  
-  /**
-   * Navigate to the next week
-   */
-  goToNextWeek(): void;
-  
-  /**
-   * Navigate to the previous week
-   */
-  goToPreviousWeek(): void;
-  
-  /**
-   * Get the current week's data including days and date range
-   * @returns Current week data or null if not available
-   */
-  getCurrentWeek(): CalendarWeek | null;
-  
-  /**
-   * Get all loaded weeks data
-   * @returns Array of week data objects
-   */
-  getWeeks(): CalendarWeek[];
-  
-  /**
-   * Get current week index
-   * @returns Current week index number
-   */
-  getCurrentWeekIndex(): number;
-}
-
-<<<<<<< HEAD
+export default class ReactNativeCalendarStrip extends Component<CalendarStripProps> {
+  getSelectedDate: () => undefined | Date | string;
+  setSelectedDate: (date: Dayjs | string) => void;
+  getNextWeek: () => void;
+  getPreviousWeek: () => void;
+  updateWeekView: (date: Dayjs | string) => void;
+  scrollToDateForce: (date: Dayjs | string) => void;
+}
+
 /**
  * CalendarStrip component
  * A high-performance calendar strip with infinite bi-directional scrolling
@@ -425,14 +381,4 @@
 
 
 
-export { CalendarStrip };
-=======
-export default class ReactNativeCalendarStrip extends Component<CalendarStripProps> {
-  getSelectedDate: () => undefined | Date | string;
-  setSelectedDate: (date: Dayjs | string) => void;
-  getNextWeek: () => void;
-  getPreviousWeek: () => void;
-  updateWeekView: (date: Dayjs | string) => void;
-  scrollToDateForce: (date: Dayjs | string) => void;
-}
->>>>>>> 941e5a9a
+export { CalendarStrip };