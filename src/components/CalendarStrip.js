--- conflicted
+++ resolved
@@ -332,7 +332,6 @@
           flatListRef.current.scrollToIndex({ index: CENTER_INDEX, animated: true });
         }
       }, 100);
-<<<<<<< HEAD
     };
 
     return {
@@ -358,29 +357,6 @@
       getCurrentWeekIndex: () => CENTER_INDEX,
     };
   });
-=======
-    },
-    getSelectedDate: () => activeDate,
-    goToNextWeek: () => {
-      const centerWeek = weeks[CENTER_INDEX];
-      if (centerWeek) {
-        const nextWeekStart = getWeekStart(centerWeek.startDate).add(numDaysInWeek, 'day');
-        if (shiftRight()) {
-          setActiveDate(nextWeekStart.toDate());
-        }
-      }
-    },
-    goToPreviousWeek: () => {
-      const centerWeek = weeks[CENTER_INDEX];
-      if (centerWeek) {
-        const prevWeekStart = getWeekStart(centerWeek.startDate).subtract(numDaysInWeek, 'day');
-        if (shiftLeft()) {
-          setActiveDate(prevWeekStart.toDate());
-        }
-      }
-    }
-  }));
->>>>>>> d1d01476
 
   // Date selection handler
   const handleDateSelection = useCallback(date => {
