import React, { useRef, useState, useEffect, useCallback } from 'react';
import {
  View,
  StyleSheet,
  FlatList,
  Dimensions,
  Platform,
  LayoutAnimation,
  UIManager
} from 'react-native';
import dayjs from 'dayjs';
import isoWeek from 'dayjs/plugin/isoWeek';

// Initialize dayjs plugins
dayjs.extend(isoWeek);

// Components
import CalendarHeader from '../CalendarHeader';
import CalendarDateItem from './CalendarDateItem';

// Enable LayoutAnimation on Android
if (Platform.OS === 'android' && UIManager.setLayoutAnimationEnabledExperimental) {
  UIManager.setLayoutAnimationEnabledExperimental(true);
}

/**
 * CalendarStrip Component - Carousel Pattern
 * Fixed 5-week window with center-focused infinite scrolling
 */
const CalendarStrip = ({
  // Calendar configuration
  selectedDate,
  startingDate,
  minDate,
  maxDate,
  useIsoWeekday,
  numDaysInWeek = 7,
  scrollable,
  scrollerPaging,
  
  // Header configuration
  showMonth,
  calendarHeaderFormat,
  calendarHeaderPosition,
  calendarHeaderStyle,
  
  // Styling
  style,
  calendarColor,
  highlightColor,
  dateNameStyle,
  dateNumberStyle,
  highlightDateNameStyle,
  highlightDateNumberStyle,
  dayContainerStyle,
  disabledDateOpacity,
  styleWeekend,
  
  // Display options
  showDayName,
  showDayNumber,
  upperCaseDays,
  allowDayTextScaling,
  
  // Events and callbacks
  onDateSelected,
  onWeekChanged,
  onHeaderSelected,
  updateMonthYear,
  
  // Custom components
  dayComponent,
  leftSelector,
  rightSelector,
  
  // Markers
  markedDates,
  markedDatesStyle,
  markerComponent,
  
  // Reference
  calendarRef
}) => {
  // Carousel constants - 3 items: [prev, current, next]
  const WINDOW_SIZE = 3;
  const CENTER_INDEX = 1;

  // FlatList reference
  const flatListRef = useRef(null);

  // Week generation utility
  const generateWeek = useCallback((startDate) => {
    const start = dayjs(startDate);
    const today = dayjs();
    const days = [];
    
    for (let i = 0; i < numDaysInWeek; i++) {
      const date = start.add(i, 'day');
      days.push({
        date: date,
        dateString: date.format('YYYY-MM-DD'),
        dayOfWeek: date.day(),
        dayOfMonth: date.date(),
        month: date.month(),
        year: date.year(),
        isToday: date.isSame(today, 'day'),
        isCurrentMonth: date.month() === today.month()
      });
    }
    
    return {
      startDate: start.toDate(),
      endDate: start.add(numDaysInWeek - 1, 'day').toDate(),
      days
    };
  }, [numDaysInWeek]);

  const getWeekStart = useCallback((date) => {
    const d = dayjs(date);
    return useIsoWeekday ? d.startOf('isoWeek') : d.startOf('week');
  }, [useIsoWeekday]);

  // Initialize carousel window
  const initCarousel = useCallback(() => {
    if (__DEV__) {
      console.log('[INIT] Creating carousel window');
    }
    const currentDate = selectedDate || startingDate || new Date();
    if (__DEV__) {
      console.log('[INIT] Current date:', dayjs(currentDate).format('YYYY-MM-DD'));
    }
    
    const weekStart = getWeekStart(currentDate);
    if (__DEV__) {
      console.log('[INIT] Week start:', weekStart.format('YYYY-MM-DD'));
    }
    
    const weeks = [];
    
    // Generate 3 weeks: 1 before, current, 1 after
    for (let i = -1; i <= 1; i++) {
      const start = weekStart.add(i * numDaysInWeek, 'day');
      const week = generateWeek(start);
      if (__DEV__) {
        console.log(`[INIT] Week ${i + 1}:`, dayjs(week.startDate).format('YYYY-MM-DD'), 'to', dayjs(week.endDate).format('YYYY-MM-DD'));
      }
      weeks.push(week);
    }
    
    if (__DEV__) {
      console.log('[INIT] Created', weeks.length, 'weeks');
    }
    return weeks;
  }, [selectedDate, startingDate, getWeekStart, generateWeek, numDaysInWeek]);

  // State - Fixed carousel window
  const [weeks, setWeeks] = useState(() => {
    if (__DEV__) {
      console.log('[STATE] Initializing weeks state');
    }
    return initCarousel();
  });
  const [activeDate, setActiveDate] = useState(() => {
    const date = selectedDate || startingDate || new Date();
    if (__DEV__) {
      console.log('[STATE] Initial active date:', dayjs(date).format('YYYY-MM-DD'));
    }
    return date;
  });
  const [viewWidth, setViewWidth] = useState(Dimensions.get('window').width);
  const [leftWidth, setLeftWidth] = useState(0);
  const [rightWidth, setRightWidth] = useState(0);

  // Handle selectedDate changes
  useEffect(() => {
    if (__DEV__) {
      console.log('[EFFECT] selectedDate changed:', selectedDate ? dayjs(selectedDate).format('YYYY-MM-DD') : 'null');
      console.log('[EFFECT] activeDate:', dayjs(activeDate).format('YYYY-MM-DD'));
    }
    
    if (selectedDate && !dayjs(selectedDate).isSame(dayjs(activeDate), 'day')) {
      if (__DEV__) {
        console.log('[EFFECT] Setting new active date');
      }
      setActiveDate(selectedDate);
      
      // Check if selectedDate is in current window
      const targetWeekStart = getWeekStart(selectedDate);
      if (__DEV__) {
        console.log('[EFFECT] Target week start:', targetWeekStart.format('YYYY-MM-DD'));
      }
      
      const isInWindow = weeks.some(week => {
        const weekStart = getWeekStart(week.startDate);
        const match = weekStart.isSame(targetWeekStart, 'day');
        if (__DEV__) {
          console.log('[EFFECT] Checking week:', weekStart.format('YYYY-MM-DD'), 'matches:', match);
        }
        return match;
      });
      
      if (__DEV__) {
        console.log('[EFFECT] Is in current window:', isInWindow);
      }
      
      if (!isInWindow) {
        if (__DEV__) {
          console.log('[EFFECT] Rebuilding carousel around selected date');
        }
        const newWeeks = initCarousel();
        setWeeks(newWeeks);
      }
      
      // Always scroll to center
      if (__DEV__) {
        console.log('[EFFECT] Scrolling to center index:', CENTER_INDEX);
      }
      setTimeout(() => {
        if (flatListRef.current) {
          flatListRef.current.scrollToIndex({ index: CENTER_INDEX, animated: true });
        }
      }, 100);
    }
  }, [selectedDate, activeDate, weeks, getWeekStart, initCarousel]);

  // True Carousel: Real-time scroll threshold detection
  const isShiftingRef = useRef(false);
  
  const shiftLeft = useCallback(() => {
    if (isShiftingRef.current) return false;
    isShiftingRef.current = true;

    let shifted = false;
    setWeeks(currentWeeks => {
      const firstWeek = currentWeeks[0];
      const prevWeekStart = getWeekStart(firstWeek.startDate).subtract(numDaysInWeek, 'day');
      const prevWeekEnd = dayjs(prevWeekStart).add(numDaysInWeek - 1, 'day');

      if (minDate && prevWeekEnd.isBefore(dayjs(minDate), 'day')) {
        return currentWeeks;
      }

      shifted = true;
      const newWeek = generateWeek(prevWeekStart);
      return [newWeek, ...currentWeeks.slice(0, WINDOW_SIZE - 1)];
    });

    setTimeout(() => {
      flatListRef.current?.scrollToIndex({ index: CENTER_INDEX, animated: false });
      isShiftingRef.current = false;
    }, 0);

    return shifted;
  }, [generateWeek, getWeekStart, numDaysInWeek, minDate, WINDOW_SIZE]);

  const shiftRight = useCallback(() => {
    if (isShiftingRef.current) return false;
    isShiftingRef.current = true;

    let shifted = false;
    setWeeks(currentWeeks => {
      const lastWeek = currentWeeks[currentWeeks.length - 1];
      const nextWeekStart = getWeekStart(lastWeek.startDate).add(numDaysInWeek, 'day');

      if (maxDate && dayjs(nextWeekStart).isAfter(dayjs(maxDate), 'day')) {
        return currentWeeks;
      }

      shifted = true;
      const newWeek = generateWeek(nextWeekStart);
      return [...currentWeeks.slice(1), newWeek];
    });

    setTimeout(() => {
      flatListRef.current?.scrollToIndex({ index: CENTER_INDEX, animated: false });
      isShiftingRef.current = false;
    }, 0);

    return shifted;
  }, [generateWeek, getWeekStart, numDaysInWeek, maxDate, WINDOW_SIZE]);

  const onScroll = useCallback((event) => {
    const currentOffset = event.nativeEvent.contentOffset.x;
    const itemWidth = contentWidth;
    const threshold = itemWidth * 0.3; // 30% threshold for instant response

<<<<<<< HEAD
=======
    // Prevent multiple rapid shifts
    if (isShiftingRef.current) return;

>>>>>>> e24ea096
    if (__DEV__) {
      console.log('[CAROUSEL] Scroll offset:', currentOffset, 'Threshold:', threshold);
    }

    // Left threshold: user scrolled 30% into previous week
    if (currentOffset < threshold) {
<<<<<<< HEAD
      if (__DEV__) {
        console.log('[CAROUSEL] Left threshold reached - instant shift');
      }
      shiftLeft();
    }
    // Right threshold: user scrolled 30% into next week
    else if (currentOffset > itemWidth * 2 - threshold) {
      if (__DEV__) {
        console.log('[CAROUSEL] Right threshold reached - instant shift');
      }
      shiftRight();
    }
  }, [contentWidth, shiftLeft, shiftRight]);
=======
      const firstWeek = weeks[0];
      const prevWeekStart = getWeekStart(firstWeek.startDate).subtract(numDaysInWeek, 'day');
      const prevWeekEnd = prevWeekStart.add(numDaysInWeek - 1, 'day');

      if (!minDate || !prevWeekEnd.isBefore(dayjs(minDate), 'day')) {
        if (__DEV__) {
          console.log('[CAROUSEL] Left threshold reached - instant shift');
        }
        isShiftingRef.current = true;

        const newWeek = generateWeek(prevWeekStart);
        setWeeks(currentWeeks => [newWeek, ...currentWeeks.slice(0, WINDOW_SIZE - 1)]);

        // Instantly reset to center
        setTimeout(() => {
          flatListRef.current?.scrollToIndex({ index: CENTER_INDEX, animated: false });
          isShiftingRef.current = false;
        }, 0);
      }
    }
    // Right threshold: user scrolled 30% into next week
    else if (currentOffset > itemWidth * 2 - threshold) {
      const lastWeek = weeks[weeks.length - 1];
      const nextWeekStart = getWeekStart(lastWeek.startDate).add(numDaysInWeek, 'day');
      const nextWeekEnd = nextWeekStart.add(numDaysInWeek - 1, 'day');

      if (!maxDate || !nextWeekStart.isAfter(dayjs(maxDate), 'day')) {
        if (__DEV__) {
          console.log('[CAROUSEL] Right threshold reached - instant shift');
        }
        isShiftingRef.current = true;

        const newWeek = generateWeek(nextWeekStart);
        setWeeks(currentWeeks => [...currentWeeks.slice(1), newWeek]);

        // Instantly reset to center
        setTimeout(() => {
          flatListRef.current?.scrollToIndex({ index: CENTER_INDEX, animated: false });
          isShiftingRef.current = false;
        }, 0);
      }
    }
  }, [contentWidth, getWeekStart, generateWeek, numDaysInWeek, WINDOW_SIZE, weeks, minDate, maxDate]);
>>>>>>> e24ea096
  
  // Simplified viewable items handler - just for callbacks
  const onViewableItemsChanged = useCallback(({ viewableItems }) => {
    const centerWeek = weeks[CENTER_INDEX];
    if (centerWeek && onWeekChanged) {
      onWeekChanged(centerWeek.startDate, centerWeek.endDate);
    }
    
    if (centerWeek && updateMonthYear) {
      const middleDate = dayjs(centerWeek.startDate).add(Math.floor(numDaysInWeek / 2), 'day');
      updateMonthYear(middleDate);
    }
  }, [weeks, onWeekChanged, updateMonthYear, numDaysInWeek, CENTER_INDEX]);

  // Imperative methods
  React.useImperativeHandle(calendarRef, () => ({
    scrollToDate: (date) => {
      setActiveDate(date);
      
      // Rebuild carousel around new date
      const newWeeks = initCarousel();
      setWeeks(newWeeks);
      
      setTimeout(() => {
        if (flatListRef.current) {
          flatListRef.current.scrollToIndex({ index: CENTER_INDEX, animated: true });
        }
      }, 100);
    },
    getSelectedDate: () => activeDate,
    goToNextWeek: () => {
      const centerWeek = weeks[CENTER_INDEX];
      if (centerWeek) {
        const nextWeekStart = getWeekStart(centerWeek.startDate).add(numDaysInWeek, 'day');
        if (shiftRight()) {
          setActiveDate(nextWeekStart.toDate());
        }
      }
    },
    goToPreviousWeek: () => {
      const centerWeek = weeks[CENTER_INDEX];
      if (centerWeek) {
        const prevWeekStart = getWeekStart(centerWeek.startDate).subtract(numDaysInWeek, 'day');
        if (shiftLeft()) {
          setActiveDate(prevWeekStart.toDate());
        }
      }
    }
  }));

  // Date selection handler
  const handleDateSelection = useCallback(date => {
    if (__DEV__) {
      console.log('[DATE] Date selected:', dayjs(date).format('YYYY-MM-DD'));
    }
    
    const dateObj = dayjs(date);
    if (minDate && dateObj.isBefore(dayjs(minDate), 'day')) {
      if (__DEV__) {
        console.log('[DATE] Date before minDate, ignoring');
      }
      return;
    }
    if (maxDate && dateObj.isAfter(dayjs(maxDate), 'day')) {
      if (__DEV__) {
        console.log('[DATE] Date after maxDate, ignoring');
      }
      return;
    }

    if (__DEV__) {
      console.log('[DATE] Setting active date to:', dayjs(date).format('YYYY-MM-DD'));
    }
    setActiveDate(date);
    
    if (onDateSelected) {
      if (__DEV__) {
        console.log('[DATE] Calling onDateSelected callback');
      }
      onDateSelected(date);
    }
  }, [onDateSelected, minDate, maxDate]);

  // Layout handlers
  const onLayout = useCallback(event => {
    const { width } = event.nativeEvent.layout;
    setViewWidth(width);
  }, []);

  const onLeftLayout = useCallback(e => {
    setLeftWidth(e.nativeEvent.layout.width);
  }, []);

  const onRightLayout = useCallback(e => {
    setRightWidth(e.nativeEvent.layout.width);
  }, []);

  const contentWidth = Math.max(viewWidth - leftWidth - rightWidth, 0);

  // Render week
  const renderWeek = useCallback(({ item: week }) => {
    return (
      <View style={[styles.week, { width: contentWidth }]}>
        {week.days.map(day => (
          <CalendarDateItem
            key={day.dateString}
            date={day.date}
            dateNumber={day.dayOfMonth}
            dayName={upperCaseDays
              ? day.date.format('ddd').toUpperCase()
              : day.date.format('ddd')
            }
            isToday={day.isToday}
            isActive={dayjs(day.date).isSame(dayjs(activeDate), 'day')}
            isWeekend={day.dayOfWeek === 0 || day.dayOfWeek === 6}
            isCurrentMonth={day.isCurrentMonth}
            onDateSelected={() => handleDateSelection(day.date)}
            markedDates={markedDates}
            markedDatesStyle={markedDatesStyle}
            markerComponent={markerComponent}
            dayComponent={dayComponent}
            dateNameStyle={dateNameStyle}
            dateNumberStyle={dateNumberStyle}
            highlightDateNameStyle={highlightDateNameStyle}
            highlightDateNumberStyle={highlightDateNumberStyle}
            dayContainerStyle={dayContainerStyle}
            calendarColor={calendarColor}
            highlightColor={highlightColor}
            disabledDateOpacity={disabledDateOpacity}
            styleWeekend={styleWeekend}
            showDayName={showDayName}
            showDayNumber={showDayNumber}
            allowDayTextScaling={allowDayTextScaling}
          />
        ))}
      </View>
    );
  }, [
    contentWidth, upperCaseDays, activeDate, handleDateSelection,
    markedDates, markedDatesStyle, markerComponent, dayComponent,
    dateNameStyle, dateNumberStyle, highlightDateNameStyle,
    highlightDateNumberStyle, dayContainerStyle, calendarColor,
    highlightColor, disabledDateOpacity, styleWeekend,
    showDayName, showDayNumber, allowDayTextScaling
  ]);

  const keyExtractor = useCallback(week => week.startDate.toISOString(), []);

  const getItemLayout = useCallback((data, index) => ({
    length: contentWidth,
    offset: contentWidth * index,
    index,
  }), [contentWidth]);

  const viewabilityConfig = {
    itemVisiblePercentThreshold: 50
  };

  const viewabilityConfigCallbackPairs = useRef([
    { viewabilityConfig, onViewableItemsChanged }
  ]);

  return (
    <View style={[styles.container, style]} onLayout={onLayout}>
      {showMonth && (
        <CalendarHeader
          calendarHeaderFormat={calendarHeaderFormat}
          calendarHeaderStyle={calendarHeaderStyle}
          testID="calendar_header"
          activeDate={activeDate}
          onHeaderSelected={onHeaderSelected}
        />
      )}
      
      <View style={styles.calendarContainer}>
        <View onLayout={onLeftLayout}>{leftSelector}</View>
        
        {scrollable ? (
          <FlatList
            ref={flatListRef}
            data={weeks}
            renderItem={renderWeek}
            keyExtractor={keyExtractor}
            horizontal
            pagingEnabled={scrollerPaging}
            showsHorizontalScrollIndicator={false}
            getItemLayout={getItemLayout}
            onScroll={onScroll}
            viewabilityConfigCallbackPairs={viewabilityConfigCallbackPairs.current}
            initialScrollIndex={CENTER_INDEX}
          />
        ) : (
          <View style={[styles.week, { width: contentWidth }]}>
            {weeks[CENTER_INDEX]?.days.map(day => (
              <CalendarDateItem
                key={day.dateString}
                date={day.date}
                dateNumber={day.dayOfMonth}
                dayName={upperCaseDays
                  ? day.date.format('ddd').toUpperCase()
                  : day.date.format('ddd')
                }
                isToday={day.isToday}
                isActive={dayjs(day.date).isSame(dayjs(activeDate), 'day')}
                isWeekend={day.dayOfWeek === 0 || day.dayOfWeek === 6}
                isCurrentMonth={day.isCurrentMonth}
                onDateSelected={() => handleDateSelection(day.date)}
                markedDates={markedDates}
                markedDatesStyle={markedDatesStyle}
                markerComponent={markerComponent}
                dayComponent={dayComponent}
                dateNameStyle={dateNameStyle}
                dateNumberStyle={dateNumberStyle}
                highlightDateNameStyle={highlightDateNameStyle}
                highlightDateNumberStyle={highlightDateNumberStyle}
                dayContainerStyle={dayContainerStyle}
                calendarColor={calendarColor}
                highlightColor={highlightColor}
                disabledDateOpacity={disabledDateOpacity}
                styleWeekend={styleWeekend}
                showDayName={showDayName}
                showDayNumber={showDayNumber}
                allowDayTextScaling={allowDayTextScaling}
              />
            ))}
          </View>
        )}
        
        <View onLayout={onRightLayout}>{rightSelector}</View>
      </View>
    </View>
  );
};

const styles = StyleSheet.create({
  container: {
    width: '100%',
  },
  calendarContainer: {
    flexDirection: 'row',
    alignItems: 'center',
  },
  week: {
    flexDirection: 'row',
    justifyContent: 'space-around',
    alignItems: 'center',
  },
});

export default CalendarStrip;<|MERGE_RESOLUTION|>--- conflicted
+++ resolved
@@ -283,20 +283,12 @@
     const currentOffset = event.nativeEvent.contentOffset.x;
     const itemWidth = contentWidth;
     const threshold = itemWidth * 0.3; // 30% threshold for instant response
-
-<<<<<<< HEAD
-=======
-    // Prevent multiple rapid shifts
-    if (isShiftingRef.current) return;
-
->>>>>>> e24ea096
     if (__DEV__) {
       console.log('[CAROUSEL] Scroll offset:', currentOffset, 'Threshold:', threshold);
     }
 
     // Left threshold: user scrolled 30% into previous week
     if (currentOffset < threshold) {
-<<<<<<< HEAD
       if (__DEV__) {
         console.log('[CAROUSEL] Left threshold reached - instant shift');
       }
@@ -310,51 +302,7 @@
       shiftRight();
     }
   }, [contentWidth, shiftLeft, shiftRight]);
-=======
-      const firstWeek = weeks[0];
-      const prevWeekStart = getWeekStart(firstWeek.startDate).subtract(numDaysInWeek, 'day');
-      const prevWeekEnd = prevWeekStart.add(numDaysInWeek - 1, 'day');
-
-      if (!minDate || !prevWeekEnd.isBefore(dayjs(minDate), 'day')) {
-        if (__DEV__) {
-          console.log('[CAROUSEL] Left threshold reached - instant shift');
-        }
-        isShiftingRef.current = true;
-
-        const newWeek = generateWeek(prevWeekStart);
-        setWeeks(currentWeeks => [newWeek, ...currentWeeks.slice(0, WINDOW_SIZE - 1)]);
-
-        // Instantly reset to center
-        setTimeout(() => {
-          flatListRef.current?.scrollToIndex({ index: CENTER_INDEX, animated: false });
-          isShiftingRef.current = false;
-        }, 0);
-      }
-    }
-    // Right threshold: user scrolled 30% into next week
-    else if (currentOffset > itemWidth * 2 - threshold) {
-      const lastWeek = weeks[weeks.length - 1];
-      const nextWeekStart = getWeekStart(lastWeek.startDate).add(numDaysInWeek, 'day');
-      const nextWeekEnd = nextWeekStart.add(numDaysInWeek - 1, 'day');
-
-      if (!maxDate || !nextWeekStart.isAfter(dayjs(maxDate), 'day')) {
-        if (__DEV__) {
-          console.log('[CAROUSEL] Right threshold reached - instant shift');
-        }
-        isShiftingRef.current = true;
-
-        const newWeek = generateWeek(nextWeekStart);
-        setWeeks(currentWeeks => [...currentWeeks.slice(1), newWeek]);
-
-        // Instantly reset to center
-        setTimeout(() => {
-          flatListRef.current?.scrollToIndex({ index: CENTER_INDEX, animated: false });
-          isShiftingRef.current = false;
-        }, 0);
-      }
-    }
-  }, [contentWidth, getWeekStart, generateWeek, numDaysInWeek, WINDOW_SIZE, weeks, minDate, maxDate]);
->>>>>>> e24ea096
+
   
   // Simplified viewable items handler - just for callbacks
   const onViewableItemsChanged = useCallback(({ viewableItems }) => {
