--- conflicted
+++ resolved
@@ -116,12 +116,9 @@
   // Skip onWeekChanged on initial render
   const skipInitialRef = useRef(true);
 
-<<<<<<< HEAD
-=======
   // Cache previously generated weeks to avoid regeneration when buffer is large
   const weekCacheRef = useRef(new Map());
 
->>>>>>> 6aaf501c
   // Week generation utility
   const generateWeek = useCallback((startDate) => {
     const start = dayjs(startDate);
